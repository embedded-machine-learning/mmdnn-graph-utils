"""Annette Graph Utils

This Module contains the Graph Utilities to generate Annette readable graphs from MMDNN
or read directly from json.
"""
from __future__ import print_function

import json
import logging
import numpy as np
import sys
from copy import copy, deepcopy
from functools import reduce

__author__ = "Matthias Wess"
__copyright__ = "Christian Doppler Laboratory for Embedded Machine Learning"
__license__ = "Apache-2.0"


class AnnetteGraph():
    """Annette DNN Graph Description object.

    Args:
        name (str): network name
        json_file (str, optional): location of the .json file the network
            will be generated from. Alternatively an empty network graph will
            be generated

    Attributes:
        :var model_spec (dict): model_spec dictionary with the following
        model_spec[name] (str): network name
        model_spec[layers] (dict): mmdnn style description of the layers
        model_spec[input_layers] (list): list of the input layer names
        model_spec[output_layers] (list): list of the output layer names
    """

    def __init__(self, name, json_file=None, in_dict=None):
        self.model_spec = dict()
        self.model_spec['name'] = name
        self.model_spec['layers'] = dict()

        if json_file:
            print("Loading from file: ", json_file)
            with open(json_file, 'r') as f:
                self.model_spec = json.load(f)
        if not 'input_layers' in self.model_spec:
            self.model_spec['input_layers'] = []
        if not 'output_layers' in self.model_spec:
            self.model_spec['output_layers'] = []
        self._make_input_layers()
        self._make_output_layers()
        self.topological_sort = self._get_topological_sort()

    def add_layer(self, layer_name, layer_attr, resort = False):
        """Add a layer to the network description graph -> model_spec[layers]

        Args:
            layer_name (str): Name of the Layer to add
            layer_attr (dict): mmdnn style layer attributes

        Returns:
            True if successful, False otherwise.

        TODO:
            * check for existing parents
            * check for duplicate layer_names
            * check for valid attributes
        """
        self.model_spec['layers'][layer_name] = layer_attr.copy()
        if resort:
            for p in layer_attr['parents']:
                if p in self.model_spec['layers'].keys():
                    self.model_spec['layers'][p]['children'].append(layer_name)
            self._make_input_layers()
            self._make_output_layers()
            self.topological_sort = self._get_topological_sort()
        return True

    def _make_output_layers(self):
        self.model_spec['output_layers'] = []
        for name, layer in self.model_spec['layers'].items():
            if len(layer['children']) == 0:
                self.model_spec['output_layers'].append(name)

    def _make_input_layers(self, rebuild=False):
        self.model_spec['input_layers'] = []
        for name, layer in self.model_spec['layers'].items():
            self.model_spec['layers'][name]['left_parents'] = len(
                layer['parents'])
            if len(layer['parents']) == 0:
                self.model_spec['input_layers'].append(name)

    def fuse_layer(self, primary, secondary):
        """Fuse secondary to primary layer

        Args:
            primary (str): Name of the primary layer
            secondary (str): Name of the secondary layer
        Returns:
            True if successful, False otherwise.
        """
        if secondary in self.model_spec['layers'] and primary in self.model_spec['layers']:
            logging.debug("fuse layer %s to layer %s" % (secondary, primary))
            self.model_spec['layers'][primary][self.model_spec['layers'][secondary]['type']] = \
                self.model_spec['layers'][secondary]
            self.delete_layer(secondary)
            return True
        else:
            return False

    def split_layer(self, primary, secondary):
        """Split primary to seconday layers

        Args:
            primary (str): Name of the primary layer
            secondary (list): Names of the secondary layers
        Returns:
            True if successful, False otherwise.
        """
        if primary in self.model_spec['layers']:
            logging.debug("Split layer %s" % (primary))
            logging.debug(self.model_spec['layers'][primary])
            logging.debug(secondary)
            new_layers = []
            for n, in_layer in enumerate(secondary):
                new_name = primary+"_"+in_layer
                new_layers.append(new_name)
                logging.debug(n, in_layer)
                logging.debug("Add layer")
                if n == 0:
                    # change layer name
                    self.model_spec['layers'][new_name] = self.model_spec['layers'].pop(
                        primary)
                else:
                    self.add_layer(
                        new_name, self.model_spec['layers'][new_layers[0]])
                # change layer type
                self.model_spec['layers'][new_name]['type'] = in_layer
                logging.debug(self.model_spec['layers'][new_name])
            logging.debug(new_layers)
            for n, in_layer in enumerate(new_layers):
                logging.debug("Edit %s" % in_layer)
                logging.debug(self.model_spec['layers'][in_layer])
                if n == 0:
                    # change parents
                    for p in self.model_spec['layers'][in_layer]['parents']:
                        logging.debug("parent: %s" %
                                      self.model_spec['layers'][p]['children'])
                        self.model_spec['layers'][p]['children'] = \
                            [in_layer if x == primary else x for x in self.model_spec['layers'][p]['children']]
                        logging.debug("new_parent: %s" %
                                      self.model_spec['layers'][p]['children'])
                    logging.debug("new layer name: %s" % in_layer)
                    # change children
                    logging.debug("new_child:" + new_layers[n+1])
                    self.model_spec['layers'][in_layer]['children'] = [
                        new_layers[n+1]]
                elif n == len(new_layers)-1:
                    logging.debug(n)
                    # change parents
                    logging.debug("new_parent:" + new_layers[n-1])
                    self.model_spec['layers'][in_layer]['parents'] = [
                        new_layers[n-1]]
                    # change children
                    for c in self.model_spec['layers'][in_layer]['children']:
                        logging.debug(c)
                        logging.debug("children: %s" %
                                      self.model_spec['layers'][c]['parents'])
                        self.model_spec['layers'][c]['parents'] = \
                            [in_layer if x ==
                                primary else x for x in self.model_spec['layers'][c]['parents']]
                        logging.debug("children: %s" %
                                      self.model_spec['layers'][c]['parents'])
                    logging.debug("current layer name: %s" % new_name)
                else:
                    self.model_spec['layers'][in_layer]['parents'] = [
                        new_layers[n-1]]
                    self.model_spec['layers'][in_layer]['children'] = [
                        new_layers[n+1]]
            return True

    def delete_layer(self, name):
        """Delete layer from Graph

        Args:
            name (str): Name of the layer to delete
        Returns:
            True if successful, False otherwise.
        """
        if name in self.model_spec['layers']:
            logging.info("Deleting layer %s" % name)

            if len(self.model_spec['layers'][name]['parents']) > 0:
                parents = (self.model_spec['layers'][name]['parents'])
            else:
                parents = []
                logging.debug("No parents")

            if len(self.model_spec['layers'][name]['children']) > 0:
                children = (self.model_spec['layers'][name]['children'])
            else:
                children = []
                logging.debug("No children")

            for p in parents:
                logging.debug("parents: %s" % p)
                logging.debug(self.model_spec['layers'][p]['children'])
                self.model_spec['layers'][p]['children'].remove(name)
                for c in children:
                    self.model_spec['layers'][p]['children'].append(c)
                logging.debug(self.model_spec['layers'][p]['children'])

            for c in children:
                logging.debug("children: %s" % c)
                logging.debug(self.model_spec['layers'][c]['parents'])
                self.model_spec['layers'][c]['parents'].remove(name)
                for p in parents:
                    self.model_spec['layers'][c]['parents'].append(p)
                logging.debug(self.model_spec['layers'][c]['parents'])

            if name in self.model_spec['input_layers']:
                for c in children:
                    self.model_spec['input_layers'].append(c)
                self.model_spec['input_layers'].remove(name)

            if name in self.model_spec['output_layers']:
                for p in parents:
                    self.model_spec['output_layers'].append(p)
                self.model_spec['output_layers'].remove(name)

            del self.model_spec['layers'][name]
            self._get_topological_sort()
            return True
        else:
            logging.warning("Layer %s does not exists" % name)
            return False
    
    def _get_topological_sort(self):
        """Resort Graph

        Returns:
            Topological Sort
        """
        self.topological_sort = self.model_spec['input_layers'][:]
        idx = 0
        for n in self.model_spec['layers']:
            self.model_spec['layers'][n]['left_parents'] = len(
                self.model_spec['layers'][n]['parents'])
        while idx < len(self.topological_sort):
            name = self.topological_sort[idx]
            current_node = self.model_spec['layers'][name]
            for next_node in current_node['children']:
                next_node_info = self.model_spec['layers'][next_node]
                # one node may connect another node by more than one edge.
                self.model_spec['layers'][next_node]['left_parents'] -= \
                    self._check_left_parents(name, next_node_info)
                if next_node_info['left_parents'] == 0:
                    self.topological_sort.append(next_node)
            idx += 1
        logging.debug(self.topological_sort)
        return self.topological_sort

    def compute_dims(self):
        #loop through layers
<<<<<<< HEAD
        #print(self.model_spec)
=======
        logging.debug(self.model_spec)
>>>>>>> 811cf6e0
        for l_name in self._get_topological_sort():
            logging.debug("current layer")
            l_attr = self.model_spec['layers'][l_name]
            logging.debug(l_name)
            logging.debug(l_attr)

            l_type = l_attr['type'] 
            #check if input layer
            if l_name not in self.model_spec['input_layers']: 

                #Compute Output Size
                if hasattr(self, "compute_dims_" + l_type):
                    func = getattr(self, "compute_dims_" + l_type)
                else:
                    func = getattr(self, "compute_dims_base")
                self.model_spec['layers'][l_name] = func(l_name)

            logging.debug("changed attributes to:")
            logging.debug(l_name)
            logging.debug(l_attr)

    def compute_dims_Concat(self, l_name):
        p_name = self.model_spec['layers'][l_name]['parents']
        l_attr = self.model_spec['layers'][l_name]
        l_type = l_attr['type'] 
        #get input from parents
        if 'axis' in l_attr:
            tmp_sum = 0
            l_attr['input_shape'] = [0]*len(p_name)
            for n, p_tmp in enumerate(p_name):
                p_attr = self.model_spec['layers'][p_tmp]
                tmp_sum = tmp_sum + p_attr['output_shape'][l_attr['axis']]
                l_attr['input_shape'][n] = copy(p_attr['output_shape'])
                l_attr['output_shape'] = copy(p_attr['output_shape'])
            l_attr['output_shape'][l_attr['axis']] = tmp_sum
            logging.debug(tmp_sum)
        else:
            raise RuntimeError 
            
        logging.debug(l_attr)
        return deepcopy(l_attr)

    def compute_dims_Flatten(self, l_name):
        p_name = self.model_spec['layers'][l_name]['parents']
        l_attr = self.model_spec['layers'][l_name]
        l_type = l_attr['type'] 

        p_attr = self.model_spec['layers'][p_name[0]]
        l_attr['input_shape'] = p_attr['output_shape']
        size = reduce(lambda x, y: x*y, p_attr['output_shape'][1:])
        l_attr['output_shape'] = [l_attr['input_shape'][0], size]
            
        logging.debug(l_attr)
        return deepcopy(l_attr)

    def compute_dims_MatMul(self, l_name):
        l_attr = self.model_spec['layers'][l_name]
        l_type = l_attr['type'] 
        p_name = self.model_spec['layers'][l_name]['parents']
        #get input from parents
        if len(p_name) == 1:
            p_attr = self.model_spec['layers'][p_name[0]]
            l_attr['input_shape'] = p_attr['output_shape']
        else:
            raise NotImplementedError

        l_attr['output_shape'][0] = l_attr['input_shape'][0]
        logging.debug(l_attr)
        return deepcopy(l_attr)

    def compute_dims_Conv(self, l_name):
        l_attr = self.model_spec['layers'][l_name]
        l_type = l_attr['type'] 
        p_name = self.model_spec['layers'][l_name]['parents']
        #get input from parents
        if len(p_name) == 1:
            p_attr = self.model_spec['layers'][p_name[0]]
            l_attr['input_shape'] = p_attr['output_shape']
        else:
            raise NotImplementedError
        if 'strides' in l_attr:
            l_attr['output_shape'] = [int(x/y) for x, y in zip(l_attr['input_shape'], l_attr['strides'])]
        else:
            l_attr['output_shape'] = l_attr['input_shape']
        l_attr['output_shape'][-1] = l_attr['kernel_shape'][-1]
        logging.debug(l_attr)
        return deepcopy(l_attr)

    def compute_dims_base(self, l_name):
        l_attr = self.model_spec['layers'][l_name]
        l_type = l_attr['type'] 
        p_name = self.model_spec['layers'][l_name]['parents']
        #get input from parents
        if len(p_name) == 1:
            p_attr = self.model_spec['layers'][p_name[0]]
            l_attr['input_shape'] = p_attr['output_shape']
        elif len(p_name) > 1:
            if l_type in ['Add']:
                p_attr = self.model_spec['layers'][p_name[0]]
                l_attr['input_shape'] = p_attr['output_shape']
            else:
                raise NotImplementedError
        if 'strides' in l_attr:
            l_attr['output_shape'] = [int(x/y) for x, y in zip(l_attr['input_shape'], l_attr['strides'])]
        else:
            l_attr['output_shape'] = l_attr['input_shape']
        logging.debug(l_attr)
        return deepcopy(l_attr)


    def _check_left_parents(self, in_node_name, node):
        count = 0
        for in_edge in node['parents']:
            if in_node_name == in_edge.split(':')[0]:
                count += 1
        return count

    def to_json(self, filename):
        with open(filename, 'w') as f:
            f.write(json.dumps(self.model_spec, indent=4))
        print("Stored to %s" % filename)<|MERGE_RESOLUTION|>--- conflicted
+++ resolved
@@ -262,11 +262,7 @@
 
     def compute_dims(self):
         #loop through layers
-<<<<<<< HEAD
-        #print(self.model_spec)
-=======
         logging.debug(self.model_spec)
->>>>>>> 811cf6e0
         for l_name in self._get_topological_sort():
             logging.debug("current layer")
             l_attr = self.model_spec['layers'][l_name]
